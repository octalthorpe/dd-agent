--- conflicted
+++ resolved
@@ -8,10 +8,6 @@
         tags:
             -   instance:foo
 
-<<<<<<< HEAD
-    -   apache_status_url: http://example2.com:1234/server-status/
-=======
     -   apache_status_url: http://example2.com:1234/server-status?auto
->>>>>>> e939f825
         tags:
             -   instance:bar