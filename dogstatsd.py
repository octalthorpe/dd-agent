--- conflicted
+++ resolved
@@ -24,235 +24,7 @@
 
 logger = logging.getLogger('dogstatsd')
 
-<<<<<<< HEAD
-=======
-class Metric(object):
-    """
-    A base metric class that accepts points, slices them into time intervals
-    and performs roll-ups within those intervals.
-    """
 
-    def sample(self, value, sample_rate):
-        """ Add a point to the given metric. """
-        raise NotImplementedError()
-
-    def flush(self, timestamp):
-        """ Flush all metrics up to the given timestamp. """
-        raise NotImplementedError()
-
-
-class Gauge(Metric):
-    """ A metric that tracks a value at particular points in time. """
-
-    def __init__(self, name, tags, hostname):
-        self.name = name
-        self.value = None
-        self.tags = tags
-        self.hostname = hostname
-        self.last_sample_time = None
-
-    def sample(self, value, sample_rate):
-        self.value = value
-        self.last_sample_time = time()
-
-    def flush(self, timestamp):
-        # Gauges don't reset. Continue to send the same value.
-        return [{
-            'metric' : self.name,
-            'points' : [(timestamp, self.value)],
-            'tags' : self.tags,
-            'host' : self.hostname
-        }]
-
-
-class Counter(Metric):
-    """ A metric that tracks a counter value. """
-
-    def __init__(self, name, tags, hostname):
-        self.name = name
-        self.value = 0
-        self.tags = tags
-        self.hostname = hostname
-
-    def sample(self, value, sample_rate):
-        self.value += value * int(1 / sample_rate)
-        self.last_sample_time = time()
-
-    def flush(self, timestamp):
-        try:
-            return [{
-                'metric' : self.name,
-                'points' : [(timestamp, self.value)],
-                'tags' : self.tags,
-                'host' : self.hostname
-            }]
-        finally:
-            self.value = 0
-
-
-class Histogram(Metric):
-    """ A metric to track the distribution of a set of values. """
-
-    def __init__(self, name, tags, hostname):
-        self.name = name
-        self.max = float("-inf")
-        self.min = float("inf")
-        self.sum = 0
-        self.count = 0
-        self.sample_size = 1000
-        self.samples = []
-        self.percentiles = [0.95]
-        self.tags = tags
-        self.hostname = hostname
-
-    def sample(self, value, sample_rate):
-        self.count += int(1 / sample_rate)
-        self.samples.append(value)
-        self.last_sample_time = time()
-
-    def flush(self, ts):
-        if not self.count:
-            return []
-
-        self.samples.sort()
-        length = len(self.samples)
-
-        max_ = self.samples[-1]
-        med = self.samples[int(round(length/2 - 1))]
-        avg = sum(self.samples)/length
-
-        metrics = [
-            {'host':self.hostname, 'tags': self.tags, 'metric' : '%s.max' % self.name, 'points' : [(ts, max_)]},
-            {'host':self.hostname, 'tags': self.tags, 'metric' : '%s.median' % self.name, 'points' : [(ts, med)]},
-            {'host':self.hostname, 'tags': self.tags, 'metric' : '%s.avg' % self.name, 'points' : [(ts, avg)]},
-            {'host':self.hostname, 'tags': self.tags, 'metric' : '%s.count' % self.name, 'points' : [(ts, self.count)]},
-        ]
-
-        for p in self.percentiles:
-            val = self.samples[int(round(p * length - 1))]
-            name = '%s.%spercentile' % (self.name, int(p * 100))
-            metrics.append({'host': self.hostname, 'tags':self.tags, 'metric': name, 'points': [(ts, val)]})
-
-        # Reset our state.
-        self.samples = []
-        self.count = 0
-
-        return metrics
-
-
-class Set(Metric):
-    """ A metric to track the number of unique elements in a set. """
-
-    def __init__(self, name, tags, hostname):
-        self.name = name
-        self.tags = tags
-        self.hostname = hostname
-        self.values = set()
-
-    def sample(self, value, sample_rate):
-        self.values.add(value)
-        self.last_sample_time = time()
-
-    def flush(self, timestamp):
-        if not self.values:
-            return []
-        try:
-            return [{
-                'metric' : self.name,
-                'points' : [(timestamp, len(self.values))],
-                'tags' : self.tags,
-                'host' : self.hostname
-            }]
-        finally:
-            self.values = set()
-
-
-
-class MetricsAggregator(object):
-    """
-    A metric aggregator class.
-    """
-
-    def __init__(self, hostname, expiry_seconds=300):
-        self.metrics = {}
-        self.total_count = 0
-        self.count = 0
-        self.metric_type_to_class = {
-            'g': Gauge,
-            'c': Counter,
-            'h': Histogram,
-            'ms' : Histogram,
-            's'  : Set
-        }
-        self.hostname = hostname
-        self.expiry_seconds = expiry_seconds
-
-    def submit(self, packets):
-        for packet in packets.split("\n"):
-            self.count += 1
-            # We can have colons in tags, so split once.
-            name_and_metadata = packet.split(':', 1)
-
-            if len(name_and_metadata) != 2:
-                raise Exception('Unparseable packet: %s' % packet)
-
-            name = name_and_metadata[0]
-            metadata = name_and_metadata[1].split('|')
-
-            if len(metadata) < 2:
-                raise Exception('Unparseable packet: %s' % packet)
-
-            # Parse the optional values - sample rate & tags.
-            sample_rate = 1
-            tags = None
-            for m in metadata[2:]:
-                # Parse the sample rate
-                if m[0] == '@':
-                    sample_rate = float(m[1:])
-                    assert 0 <= sample_rate <= 1
-                elif m[0] == '#':
-                    tags = tuple(sorted(m[1:].split(',')))
-
-            context = (name, tags)
-            if context not in self.metrics:
-                metric_class = self.metric_type_to_class[metadata[1]]
-                self.metrics[context] = metric_class(name, tags, self.hostname)
-            self.metrics[context].sample(float(metadata[0]), sample_rate)
-
-
-    def flush(self, include_diagnostic_stats=True):
-
-        timestamp = time()
-        expiry_timestamp = timestamp - self.expiry_seconds
-
-        # Flush points and remove expired metrics. We mutate this dictionary
-        # while iterating so don't use an iterator.
-        metrics = []
-        for context, metric in self.metrics.items():
-            if metric.last_sample_time < expiry_timestamp:
-                logger.info("%s hasnt been submitted in %ss. Expiring." % (context, self.expiry_seconds))
-                del self.metrics[context]
-            else:
-                metrics += metric.flush(timestamp)
-
-        # Track how many points we see.
-        if include_diagnostic_stats:
-            metrics.append({
-                'host':self.hostname,
-                'tags':None,
-                'metric': 'datadog.dogstatsd.packet.count',
-                'points': [(timestamp, self.count)]
-            })
-
-        # Save some stats.
-        logger.info("received %s payloads since last flush" % self.count)
-        self.total_count += self.count
-        self.count = 0
-        return metrics
-
-
-
->>>>>>> 03311655
 class Reporter(threading.Thread):
     """
     The reporter periodically sends the aggregated metrics to the
