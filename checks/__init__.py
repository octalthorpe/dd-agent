"""Base class for Checks.

If you are writing your own checks you should subclass the Check class.

The typicall workflow works like this:
1. Create your Check class
2. Declare your metrics as gauges or counters
3. Call save_sample for each metric
4. Call get_metrics() to get results
5. Plug the results into checks/common.py

"""

import logging
import re
import socket
import time
import types
import os

from util import LaconicFilter

# Konstants
class CheckException(Exception): pass
class Infinity(CheckException): pass
class NaN(CheckException): pass
class UnknownValue(CheckException): pass

class Check(object):
    """
    (Abstract) class for all checks with the ability to:
    * store 1 (and only 1) sample for gauges per metric/tag combination
    * compute rates for counters
    * only log error messages once (instead of each time they occur)

    """
    def __init__(self, logger):
        # where to store samples, indexed by metric_name
        # metric_name: {("sorted", "tags"): [(ts, value), (ts, value)],
        #                 tuple(tags) are stored as a key since lists are not hashable
        #               None: [(ts, value), (ts, value)]}
        #                 untagged values are indexed by None
        self._sample_store = {}
        self._counters = {} # metric_name: bool
        self.logger = logger
        try:
            self.logger.addFilter(LaconicFilter())
        except:
            self.logger.exception("Trying to install laconic log filter and failed")

    def normalize(self, metric, prefix=None):
        """Turn a metric into a well-formed metric name
        prefix.b.c
        """
        name = re.sub(r"[,\+\*\-/()\[\]{}]", "_", metric)
        # Eliminate multiple _
        name = re.sub(r"__+", "_", name)
        # Don't start/end with _
        name = re.sub(r"^_", "", name)
        name = re.sub(r"_$", "", name)
        # Drop ._ and _.
        name = re.sub(r"\._", ".", name)
        name = re.sub(r"_\.", ".", name)

        if prefix is not None:
            return prefix + "." + name
        else:
            return name

    def normalize_device_name(self, device_name):
        return device_name.strip().lower().replace(' ', '_')

    def counter(self, metric):
        """
        Treats the metric as a counter, i.e. computes its per second derivative
        ACHTUNG: Resets previous values associated with this metric.
        """
        self._counters[metric] = True
        self._sample_store[metric] = {}

    def is_counter(self, metric):
        "Is this metric a counter?"
        return metric in self._counters

    def gauge(self, metric):
        """
        Treats the metric as a gauge, i.e. keep the data as is
        ACHTUNG: Resets previous values associated with this metric.
        """
        self._sample_store[metric] = {}

    def is_metric(self, metric):
        return metric in self._sample_store

    def is_gauge(self, metric):
        return self.is_metric(metric) and \
               not self.is_counter(metric)

    def get_metric_names(self):
        "Get all metric names"
        return self._sample_store.keys()

    def save_gauge(self, metric, value, timestamp=None, tags=None, hostname=None, device_name=None):
        """ Save a gauge value. """
        if not self.is_gauge(metric):
            self.gauge(metric)
        self.save_sample(metric, value, timestamp, tags, hostname, device_name)

    def save_sample(self, metric, value, timestamp=None, tags=None, hostname=None, device_name=None):
        """Save a simple sample, evict old values if needed
        """
        from util import cast_metric_val

        if timestamp is None:
            timestamp = time.time()
        if metric not in self._sample_store:
            raise CheckException("Saving a sample for an undefined metric: %s" % metric)
        try:
            value = cast_metric_val(value)
        except ValueError, ve:
            raise NaN(ve)

        # Sort and validate tags
        if tags is not None:
            if type(tags) not in [type([]), type(())]:
                raise CheckException("Tags must be a list or tuple of strings")
            else:
                tags = tuple(sorted(tags))

        # Data eviction rules
        key = (tags, device_name)
        if self.is_gauge(metric):
            self._sample_store[metric][key] = ((timestamp, value, hostname, device_name), )
        elif self.is_counter(metric):
            if self._sample_store[metric].get(key) is None:
                self._sample_store[metric][key] = [(timestamp, value, hostname, device_name)]
            else:
                self._sample_store[metric][key] = self._sample_store[metric][key][-1:] + [(timestamp, value, hostname, device_name)]
        else:
            raise CheckException("%s must be either gauge or counter, skipping sample at %s" % (metric, time.ctime(timestamp)))

        if self.is_gauge(metric):
            # store[metric][tags] = (ts, val) - only 1 value allowed
            assert len(self._sample_store[metric][key]) == 1, self._sample_store[metric]
        elif self.is_counter(metric):
            assert len(self._sample_store[metric][key]) in (1, 2), self._sample_store[metric]

    @classmethod
    def _rate(cls, sample1, sample2):
        "Simple rate"
        try:
            interval = sample2[0] - sample1[0]
            if interval == 0:
                raise Infinity()

            delta = sample2[1] - sample1[1]
            if delta < 0:
                raise UnknownValue()

            return (sample2[0], delta / interval, sample2[2], sample2[3])
        except Infinity:
            raise 
        except UnknownValue:
            raise 
        except Exception, e:
            raise NaN(e)

    def get_sample_with_timestamp(self, metric, tags=None, device_name=None, expire=True):
        "Get (timestamp-epoch-style, value)"

        # Get the proper tags
        if tags is not None and type(tags) == type([]):
            tags.sort()
            tags = tuple(tags)
        key = (tags, device_name)

        # Never seen this metric
        if metric not in self._sample_store:
            raise UnknownValue()

        # Not enough value to compute rate
        elif self.is_counter(metric) and len(self._sample_store[metric][key]) < 2:
           raise UnknownValue()

        elif self.is_counter(metric) and len(self._sample_store[metric][key]) >= 2:
            res = self._rate(self._sample_store[metric][key][-2], self._sample_store[metric][key][-1])
            if expire:
                del self._sample_store[metric][key][:-1]
            return res

        elif self.is_gauge(metric) and len(self._sample_store[metric][key]) >= 1:
            return self._sample_store[metric][key][-1]

        else:
            raise UnknownValue()

    def get_sample(self, metric, tags=None, device_name=None, expire=True):
        "Return the last value for that metric"
        x = self.get_sample_with_timestamp(metric, tags, device_name, expire)
        assert type(x) == types.TupleType and len(x) == 4, x
        return x[1]

    def get_samples_with_timestamps(self, expire=True):
        "Return all values {metric: (ts, value)} for non-tagged metrics"
        values = {}
        for m in self._sample_store:
            try:
                values[m] = self.get_sample_with_timestamp(m, expire=expire)
            except:
                pass
        return values

    def get_samples(self, expire=True):
        "Return all values {metric: value} for non-tagged metrics"
        values = {}
        for m in self._sample_store:
            try:
                # Discard the timestamp
                values[m] = self.get_sample_with_timestamp(m, expire=expire)[1]
            except:
                pass
        return values

    def get_metrics(self, expire=True):
        """Get all metrics, including the ones that are tagged.
        This is the preferred method to retrieve metrics

        @return the list of samples
        @rtype [(metric_name, timestamp, value, {"tags": ["tag1", "tag2"]}), ...]
        """
        metrics = []
        for m in self._sample_store:
            try:
                for key in self._sample_store[m]:
                    tags, device_name = key
                    try:
                        ts, val, hostname, device_name = self.get_sample_with_timestamp(m, tags, device_name, expire)
                    except UnknownValue:
                        continue
                    attributes = {}
                    if tags:
                        attributes['tags'] = list(tags)
                    if hostname:
                        attributes['host_name'] = hostname
                    if device_name:
                        attributes['device_name'] = device_name
                    metrics.append((m, int(ts), val, attributes))
            except:
                pass
        return metrics

class AgentCheck(object):
    def __init__(self, name, init_config, agentConfig):
        """
        Initialize a new check.

        :param name: The name of the check
        :param init_config: The config for initializing the check
        :param agentConfig: The global configuration for the agent
        """
        from aggregator import MetricsAggregator


        self.name = name
        self.init_config = init_config
        self.agentConfig = agentConfig
        self.hostname = gethostname(agentConfig)
        self.log = logging.getLogger('checks.%s' % name)
        self.aggregator = MetricsAggregator(self.hostname, formatter=agent_formatter)
        self.events = []

    def gauge(self, metric, value, tags=None, hostname=None, device_name=None, timestamp=None):
        """
        Record the value of a gauge, with optional tags, hostname and device
        name.

        :param metric: The name of the metric
        :param value: The value of the gauge
        :param tags: (optional) A list of tags for this metric
        :param hostname: (optional) A hostname for this metric. Defaults to the current hostname.
        :param device_name: (optional) The device name for this metric
        :param timestamp: (optional) The timestamp for this metric value
        """
        self.aggregator.gauge(metric, value, tags, hostname, device_name, timestamp)

    def increment(self, metric, value=1, tags=None, hostname=None, device_name=None):
        """
        Increment a counter with optional tags, hostname and device name.

        :param metric: The name of the metric
        :param value: The value to increment by
        :param tags: (optional) A list of tags for this metric
        :param hostname: (optional) A hostname for this metric. Defaults to the current hostname.
        :param device_name: (optional) The device name for this metric
        """
        self.aggregator.increment(metric, value, tags, hostname, device_name)

    def decrement(self, metric, value=-1, tags=None, hostname=None, device_name=None):
        """
        Increment a counter with optional tags, hostname and device name.

        :param metric: The name of the metric
        :param value: The value to decrement by
        :param tags: (optional) A list of tags for this metric
        :param hostname: (optional) A hostname for this metric. Defaults to the current hostname.
        :param device_name: (optional) The device name for this metric
        """
        self.aggregator.decrement(metric, value, tags, hostname, device_name)

    def rate(self, metric, value, tags=None, hostname=None, device_name=None):
        """
        Submit a point for a metric that will be calculated as a rate on flush.
        Values will persist across each call to `check` if there is not enough
        point to generate a rate on the flush.

        :param metric: The name of the metric
        :param value: The value of the rate
        :param tags: (optional) A list of tags for this metric
        :param hostname: (optional) A hostname for this metric. Defaults to the current hostname.
        :param device_name: (optional) The device name for this metric
        """
        self.aggregator.rate(metric, value, tags, hostname, device_name)

    def histogram(self, metric, value, tags=None, hostname=None, device_name=None):
        """
        Sample a histogram value, with optional tags, hostname and device name.

        :param metric: The name of the metric
        :param value: The value to sample for the histogram
        :param tags: (optional) A list of tags for this metric
        :param hostname: (optional) A hostname for this metric. Defaults to the current hostname.
        :param device_name: (optional) The device name for this metric
        """
        self.aggregator.histogram(metric, value, tags, hostname, device_name)

    def set(self, metric, value, tags=None, hostname=None, device_name=None):
        """
        Sample a set value, with optional tags, hostname and device name.

        :param metric: The name of the metric
        :param value: The value for the set
        :param tags: (optional) A list of tags for this metric
        :param hostname: (optional) A hostname for this metric. Defaults to the current hostname.
        :param device_name: (optional) The device name for this metric
        """
        self.aggregator.set(metric, value, tags, hostname, device_name)

    def event(self, event):
        """
        Save an event.

        :param event: The event payload as a dictionary. Has the following
        structure:

            {
                "timestamp": int, the epoch timestamp for the event,
                "event_type": string, the event time name,
                "api_key": string, the api key of the account to associate the event with,
                "msg_title": string, the title of the event,
                "msg_text": string, the text body of the event,
                "alert_type": (optional) string, one of ('error', 'warning', 'success', 'info').
                    Defaults to 'info'.
                "source_type_name": (optional) string, the source type name,
                "host": (optional) string, the name of the host,
                "tags": (optional) list, a list of tags to associate with this event
            }
        """
        self.events.append(event)

    def has_events(self):
        """
        Check whether the check has saved any events

        @return whether or not the check has saved any events
        @rtype boolean
        """
        return len(self.events) > 0

    def get_metrics(self):
        """
        Get all metrics, including the ones that are tagged.

        @return the list of samples
        @rtype [(metric_name, timestamp, value, {"tags": ["tag1", "tag2"]}), ...]
        """
        return self.aggregator.flush()

    def get_events(self):
        """
        Return a list of the events saved by the check, if any

        @return the list of events saved by this check
        @rtype list of event dictionaries
        """
        events = self.events
        self.events = []
        return events

    def check(self, instance):
        """
        Overriden by the check class. This will be called to run the check.

        :param instance: A dict with the instance information. This will vary
        depending on your config structure.
        """
        raise NotImplementedError()

    @classmethod
    def from_yaml(cls, path_to_yaml=None, agentConfig=None, yaml_text=None, check_name=None):
        """
        A method used for testing your check without running the agent.
        """
        from util import yaml, yLoader
        if path_to_yaml:
            check_name = os.path.basename(path_to_yaml).split('.')[0]
            try:
                f = open(path_to_yaml)
            except IOError:
                raise Exception('Unable to open yaml config: %s' % path_to_yaml)
            yaml_text = f.read()
            f.close()

        config = yaml.load(yaml_text, Loader=yLoader)
        check = cls(check_name, config.get('init_config') or {}, agentConfig or {})

        return check, config.get('instances', [])

<<<<<<< HEAD
    def normalize(self, metric, prefix=None):
        """
        Turn a metric into a well-formed metric name
        prefix.b.c

        :param metric The metric name to normalize
        :param prefix A prefix to to add to the normalized name, default None
        """
        name = re.sub(r"[,\+\*\-/()\[\]{}]", "_", metric)
        # Eliminate multiple _
        name = re.sub(r"__+", "_", name)
        # Don't start/end with _
        name = re.sub(r"^_", "", name)
        name = re.sub(r"_$", "", name)
        # Drop ._ and _.
        name = re.sub(r"\._", ".", name)
        name = re.sub(r"_\.", ".", name)

        if prefix is not None:
            return prefix + "." + name
        else:
            return name
=======
>>>>>>> 70ced622

def gethostname(agentConfig):
    if agentConfig.get("hostname") is not None:
        return agentConfig["hostname"]
    else:
        try:
            return socket.getfqdn()
        except socket.error, e:
            logging.debug("processes: unable to get hostname: " + str(e))

def agent_formatter(metric, value, timestamp, tags, hostname, device_name=None):
    """ Formats metrics coming from the MetricsAggregator. Will look like:
     (metric, timestamp, value, {"tags": ["tag1", "tag2"], ...})
    """
    attributes = {}
    if tags:
        attributes['tags'] = list(tags)
    if hostname:
        attributes['hostname'] = hostname
    if device_name:
        attributes['device_name'] = device_name
    if attributes:
        return (metric, int(timestamp), value, attributes)
    return (metric, int(timestamp), value)<|MERGE_RESOLUTION|>--- conflicted
+++ resolved
@@ -425,7 +425,6 @@
 
         return check, config.get('instances', [])
 
-<<<<<<< HEAD
     def normalize(self, metric, prefix=None):
         """
         Turn a metric into a well-formed metric name
@@ -448,8 +447,6 @@
             return prefix + "." + name
         else:
             return name
-=======
->>>>>>> 70ced622
 
 def gethostname(agentConfig):
     if agentConfig.get("hostname") is not None:
